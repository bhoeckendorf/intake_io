--- conflicted
+++ resolved
@@ -1,12 +1,4 @@
-<<<<<<< HEAD
-import numpy as np
-import xarray as xr
-import zarr
-import intake
-import re
-=======
 import os
->>>>>>> 0ec7f139
 from typing import Any, Optional
 
 import intake
